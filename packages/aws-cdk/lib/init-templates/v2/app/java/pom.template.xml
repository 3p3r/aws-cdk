--- conflicted
+++ resolved
@@ -10,10 +10,7 @@
     <properties>
         <project.build.sourceEncoding>UTF-8</project.build.sourceEncoding>
         <cdk.version>%cdk-version%</cdk.version>
-<<<<<<< HEAD
-=======
         <constructs.version>%constructs-version%</constructs.version>
->>>>>>> 94c1750a
         <junit.version>5.7.1</junit.version>
     </properties>
 
