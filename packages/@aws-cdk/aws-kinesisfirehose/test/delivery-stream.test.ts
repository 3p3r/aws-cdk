import '@aws-cdk/assert-internal/jest';
<<<<<<< HEAD
import { ABSENT, arrayWith, ResourcePart } from '@aws-cdk/assert-internal';
=======
import { ABSENT, ResourcePart, SynthUtils, anything } from '@aws-cdk/assert-internal';
>>>>>>> 2b3b2cfc
import * as cloudwatch from '@aws-cdk/aws-cloudwatch';
import * as ec2 from '@aws-cdk/aws-ec2';
import * as iam from '@aws-cdk/aws-iam';
import * as kms from '@aws-cdk/aws-kms';
import * as cdk from '@aws-cdk/core';
import { Construct, Node } from 'constructs';
import * as firehose from '../lib';

describe('delivery stream', () => {
  let stack: cdk.Stack;
  let deliveryStreamRole: iam.IRole;
  let dependable: Construct;
  let mockS3Destination: firehose.IDestination;

  const bucketArn = 'arn:aws:s3:::my-bucket';
  const roleArn = 'arn:aws:iam::111122223333:role/my-role';

  beforeEach(() => {
    stack = new cdk.Stack();
    deliveryStreamRole = new iam.Role(stack, 'DeliveryStreamRole', {
      assumedBy: new iam.ServicePrincipal('firehose.amazonaws.com'),
    });
    mockS3Destination = {
      bind(scope: Construct, _options: firehose.DestinationBindOptions): firehose.DestinationConfig {
        dependable = new class extends cdk.Construct {
          constructor(depScope: Construct, id: string) {
            super(depScope, id);
            new cdk.CfnResource(this, 'Resource', { type: 'CDK::Dummy' });
          }
        }(scope, 'Dummy Dep');
        return {
          extendedS3DestinationConfiguration: {
            bucketArn: bucketArn,
            roleArn: roleArn,
          },
          dependables: [dependable],
        };
      },
    };
  });

  test('creates stream with default values', () => {
    new firehose.DeliveryStream(stack, 'Delivery Stream', {
      destinations: [mockS3Destination],
    });

    expect(stack).toHaveResource('AWS::KinesisFirehose::DeliveryStream', {
      DeliveryStreamEncryptionConfigurationInput: ABSENT,
      DeliveryStreamName: ABSENT,
      DeliveryStreamType: 'DirectPut',
      KinesisStreamSourceConfiguration: ABSENT,
      ExtendedS3DestinationConfiguration: {
        BucketARN: bucketArn,
        RoleARN: roleArn,
      },
    });
  });

  test('provided role is set as grant principal', () => {
    const role = new iam.Role(stack, 'Role', {
      assumedBy: new iam.ServicePrincipal('firehose.amazonaws.com'),
    });

    const deliveryStream = new firehose.DeliveryStream(stack, 'Delivery Stream', {
      destinations: [mockS3Destination],
      role: role,
    });

    expect(deliveryStream.grantPrincipal).toBe(role);
  });

  test('not providing role creates one', () => {
    new firehose.DeliveryStream(stack, 'Delivery Stream', {
      destinations: [mockS3Destination],
    });

    expect(stack).toHaveResourceLike('AWS::IAM::Role', {
      AssumeRolePolicyDocument: {
        Statement: [
          {
            Principal: {
              Service: 'firehose.amazonaws.com',
            },
          },
        ],
      },
    });
  });

  test('requesting customer-owned encryption creates key and configuration', () => {
    new firehose.DeliveryStream(stack, 'Delivery Stream', {
      destinations: [mockS3Destination],
      encryption: firehose.StreamEncryption.CUSTOMER_MANAGED,
      role: deliveryStreamRole,
    });

    expect(stack).toHaveResource('AWS::KMS::Key');
    expect(stack).toHaveResourceLike('AWS::IAM::Policy', {
      PolicyDocument: {
        Statement: [
          {
            Action: arrayWith(
              'kms:Encrypt',
              'kms:Decrypt',
            ),
          },
        ],
      },
      Roles: [stack.resolve(deliveryStreamRole.roleName)],
    });
    expect(stack).toHaveResource('AWS::KinesisFirehose::DeliveryStream', {
      DeliveryStreamType: 'DirectPut',
      DeliveryStreamEncryptionConfigurationInput: {
        KeyARN: {
          'Fn::GetAtt': [
            'DeliveryStreamKey56A6407F',
            'Arn',
          ],
        },
        KeyType: 'CUSTOMER_MANAGED_CMK',
      },
    });
  });

  test('providing encryption key creates configuration', () => {
    const key = new kms.Key(stack, 'Key');

    new firehose.DeliveryStream(stack, 'Delivery Stream', {
      destinations: [mockS3Destination],
      encryptionKey: key,
      role: deliveryStreamRole,
    });

    expect(stack).toHaveResource('AWS::KMS::Key');
    expect(stack).toHaveResourceLike('AWS::IAM::Policy', {
      PolicyDocument: {
        Statement: [
          {
            Action: arrayWith(
              'kms:Encrypt',
              'kms:Decrypt',
            ),
            Resource: stack.resolve(key.keyArn),
          },
        ],
      },
      Roles: [stack.resolve(deliveryStreamRole.roleName)],
    });
    expect(stack).toHaveResource('AWS::KinesisFirehose::DeliveryStream', {
      DeliveryStreamType: 'DirectPut',
      DeliveryStreamEncryptionConfigurationInput: {
        KeyARN: stack.resolve(key.keyArn),
        KeyType: 'CUSTOMER_MANAGED_CMK',
      },
    });
  });

  test('requesting AWS-owned key does not create key and creates configuration', () => {
    new firehose.DeliveryStream(stack, 'Delivery Stream', {
      destinations: [mockS3Destination],
      encryption: firehose.StreamEncryption.AWS_OWNED,
      role: deliveryStreamRole,
    });

    expect(stack).not.toHaveResource('AWS::KMS::Key');
    expect(stack).not.toHaveResourceLike('AWS::IAM::Policy', {
      PolicyDocument: {
        Statement: [
          {
            Action: arrayWith(
              'kms:Encrypt',
              'kms:Decrypt',
            ),
          },
        ],
      },
      Roles: [stack.resolve(deliveryStreamRole.roleName)],
    });
    expect(stack).toHaveResourceLike('AWS::KinesisFirehose::DeliveryStream', {
      DeliveryStreamType: 'DirectPut',
      DeliveryStreamEncryptionConfigurationInput: {
        KeyARN: ABSENT,
        KeyType: 'AWS_OWNED_CMK',
      },
    });
  });

  test('requesting no encryption creates no configuration', () => {
    new firehose.DeliveryStream(stack, 'Delivery Stream', {
      destinations: [mockS3Destination],
      encryption: firehose.StreamEncryption.UNENCRYPTED,
      role: deliveryStreamRole,
    });

    expect(stack).not.toHaveResource('AWS::KMS::Key');
    expect(stack).not.toHaveResourceLike('AWS::IAM::Policy', {
      PolicyDocument: {
        Statement: [
          {
            Action: arrayWith(
              'kms:Encrypt',
              'kms:Decrypt',
            ),
          },
        ],
      },
      Roles: [stack.resolve(deliveryStreamRole.roleName)],
    });
    expect(stack).toHaveResourceLike('AWS::KinesisFirehose::DeliveryStream', {
      DeliveryStreamType: 'DirectPut',
      DeliveryStreamEncryptionConfigurationInput: ABSENT,
    });
  });

  test('requesting AWS-owned key and providing a key throws an error', () => {
    const key = new kms.Key(stack, 'Key');

    expect(() => new firehose.DeliveryStream(stack, 'Delivery Stream', {
      destinations: [mockS3Destination],
      encryption: firehose.StreamEncryption.AWS_OWNED,
      encryptionKey: key,
    })).toThrowError('Specified stream encryption as AWS_OWNED but provided a customer-managed key');
  });

  test('requesting no encryption and providing a key throws an error', () => {
    const key = new kms.Key(stack, 'Key');

    expect(() => new firehose.DeliveryStream(stack, 'Delivery Stream', {
      destinations: [mockS3Destination],
      encryption: firehose.StreamEncryption.UNENCRYPTED,
      encryptionKey: key,
    })).toThrowError('Specified stream encryption as UNENCRYPTED but provided a customer-managed key');
  });

  test('grant provides access to stream', () => {
    const role = new iam.Role(stack, 'Role', {
      assumedBy: new iam.ServicePrincipal('lambda.amazonaws.com'),
    });
    const deliveryStream = new firehose.DeliveryStream(stack, 'Delivery Stream', {
      destinations: [mockS3Destination],
    });

    deliveryStream.grant(role, 'firehose:PutRecord');

    expect(stack).toHaveResourceLike('AWS::IAM::Policy', {
      PolicyDocument: {
        Statement: [
          {
            Action: 'firehose:PutRecord',
            Resource: stack.resolve(deliveryStream.deliveryStreamArn),
          },
        ],
      },
      Roles: [stack.resolve(role.roleName)],
    });
  });

  test('grantPutRecords provides PutRecord* access to stream', () => {
    const role = new iam.Role(stack, 'Role', {
      assumedBy: new iam.ServicePrincipal('lambda.amazonaws.com'),
    });
    const deliveryStream = new firehose.DeliveryStream(stack, 'Delivery Stream', {
      destinations: [mockS3Destination],
    });

    deliveryStream.grantPutRecords(role);

    expect(stack).toHaveResourceLike('AWS::IAM::Policy', {
      PolicyDocument: {
        Statement: [
          {
            Action: [
              'firehose:PutRecord',
              'firehose:PutRecordBatch',
            ],
            Resource: stack.resolve(deliveryStream.deliveryStreamArn),
          },
        ],
      },
      Roles: [stack.resolve(role.roleName)],
    });
  });

  test('dependables supplied from destination are depended on by just the CFN resource', () => {
    const dependableId = stack.resolve((Node.of(dependable).defaultChild as cdk.CfnResource).logicalId);

    new firehose.DeliveryStream(stack, 'Delivery Stream', {
      destinations: [mockS3Destination],
    });

    expect(stack).toHaveResourceLike('AWS::KinesisFirehose::DeliveryStream', {
      DependsOn: [dependableId],
    }, ResourcePart.CompleteDefinition);
    expect(stack).toHaveResourceLike('AWS::IAM::Role', {
      DependsOn: ABSENT,
    }, ResourcePart.CompleteDefinition);
  });

  test('supplying 0 or multiple destinations throws', () => {
    expect(() => new firehose.DeliveryStream(stack, 'No Destinations', {
      destinations: [],
    })).toThrowError(/Only one destination is allowed per delivery stream/);
    expect(() => new firehose.DeliveryStream(stack, 'Too Many Destinations', {
      destinations: [mockS3Destination, mockS3Destination],
    })).toThrowError(/Only one destination is allowed per delivery stream/);
  });

  describe('metric methods provide a Metric with configured and attached properties', () => {
    beforeEach(() => {
      stack = new cdk.Stack(undefined, undefined, { env: { account: '000000000000', region: 'us-west-1' } });
    });

    test('metric', () => {
      const deliveryStream = new firehose.DeliveryStream(stack, 'Delivery Stream', {
        destinations: [mockS3Destination],
      });

      const metric = deliveryStream.metric('IncomingRecords');

      expect(metric).toMatchObject({
        account: stack.account,
        region: stack.region,
        namespace: 'AWS/Firehose',
        metricName: 'IncomingRecords',
        dimensions: {
          DeliveryStreamName: deliveryStream.deliveryStreamName,
        },
      });
    });
    test('metricIncomingBytes', () => {
      const deliveryStream = new firehose.DeliveryStream(stack, 'Delivery Stream', {
        destinations: [mockS3Destination],
      });

      const metric = deliveryStream.metricIncomingBytes();

      expect(metric).toMatchObject({
        account: stack.account,
        region: stack.region,
        namespace: 'AWS/Firehose',
        metricName: 'IncomingBytes',
        statistic: cloudwatch.Statistic.AVERAGE,
        dimensions: {
          DeliveryStreamName: deliveryStream.deliveryStreamName,
        },
      });
    });

    test('metricIncomingRecords', () => {
      const deliveryStream = new firehose.DeliveryStream(stack, 'Delivery Stream', {
        destinations: [mockS3Destination],
      });

      const metric = deliveryStream.metricIncomingRecords();

      expect(metric).toMatchObject({
        account: stack.account,
        region: stack.region,
        namespace: 'AWS/Firehose',
        metricName: 'IncomingRecords',
        statistic: cloudwatch.Statistic.AVERAGE,
        dimensions: {
          DeliveryStreamName: deliveryStream.deliveryStreamName,
        },
      });
    });

    test('metricBackupToS3Bytes', () => {
      const deliveryStream = new firehose.DeliveryStream(stack, 'Delivery Stream', {
        destinations: [mockS3Destination],
      });

      const metric = deliveryStream.metricBackupToS3Bytes();

      expect(metric).toMatchObject({
        account: stack.account,
        region: stack.region,
        namespace: 'AWS/Firehose',
        metricName: 'BackupToS3.Bytes',
        statistic: cloudwatch.Statistic.AVERAGE,
        dimensions: {
          DeliveryStreamName: deliveryStream.deliveryStreamName,
        },
      });
    });

    test('metricBackupToS3DataFreshness', () => {
      const deliveryStream = new firehose.DeliveryStream(stack, 'Delivery Stream', {
        destinations: [mockS3Destination],
      });

      const metric = deliveryStream.metricBackupToS3DataFreshness();

      expect(metric).toMatchObject({
        account: stack.account,
        region: stack.region,
        namespace: 'AWS/Firehose',
        metricName: 'BackupToS3.DataFreshness',
        statistic: cloudwatch.Statistic.AVERAGE,
        dimensions: {
          DeliveryStreamName: deliveryStream.deliveryStreamName,
        },
      });
    });

    test('metricBackupToS3Records', () => {
      const deliveryStream = new firehose.DeliveryStream(stack, 'Delivery Stream', {
        destinations: [mockS3Destination],
      });

      const metric = deliveryStream.metricBackupToS3Records();

      expect(metric).toMatchObject({
        account: stack.account,
        region: stack.region,
        namespace: 'AWS/Firehose',
        metricName: 'BackupToS3.Records',
        statistic: cloudwatch.Statistic.AVERAGE,
        dimensions: {
          DeliveryStreamName: deliveryStream.deliveryStreamName,
        },
      });
    });
  });

  test('allows connections for Firehose IP addresses using map when region not specified', () => {
    const vpc = new ec2.Vpc(stack, 'VPC');
    const securityGroup = new ec2.SecurityGroup(stack, 'Security Group', { vpc });
    const deliveryStream = new firehose.DeliveryStream(stack, 'Delivery Stream', {
      destinations: [mockS3Destination],
    });

    securityGroup.connections.allowFrom(deliveryStream, ec2.Port.allTcp());

    expect(stack).toHaveResourceLike('AWS::EC2::SecurityGroup', {
      SecurityGroupIngress: [
        {
          CidrIp: {
            'Fn::FindInMap': [
              anything(),
              {
                Ref: 'AWS::Region',
              },
              'FirehoseCidrBlock',
            ],
          },
        },
      ],
    });
  });

  test('allows connections for Firehose IP addresses using literal when region specified', () => {
    stack = new cdk.Stack(undefined, undefined, { env: { region: 'us-west-1' } });
    const vpc = new ec2.Vpc(stack, 'VPC');
    const securityGroup = new ec2.SecurityGroup(stack, 'Security Group', { vpc });
    const deliveryStream = new firehose.DeliveryStream(stack, 'Delivery Stream', {
      destinations: [mockS3Destination],
    });

    securityGroup.connections.allowFrom(deliveryStream, ec2.Port.allTcp());

    expect(stack).toHaveResourceLike('AWS::EC2::SecurityGroup', {
      SecurityGroupIngress: [
        {
          CidrIp: '13.57.135.192/27',
        },
      ],
    });
  });

  test('only adds one Firehose IP address mapping to stack even if multiple delivery streams defined', () => {
    new firehose.DeliveryStream(stack, 'Delivery Stream 1', {
      destinations: [mockS3Destination],
    });
    new firehose.DeliveryStream(stack, 'Delivery Stream 2', {
      destinations: [mockS3Destination],
    });

    expect(Object.keys(SynthUtils.toCloudFormation(stack).Mappings).length).toBe(1);
  });

  test('can add tags', () => {
    const deliveryStream = new firehose.DeliveryStream(stack, 'Delivery Stream', {
      destinations: [mockS3Destination],
    });

    cdk.Tags.of(deliveryStream).add('tagKey', 'tagValue');

    expect(stack).toHaveResource('AWS::KinesisFirehose::DeliveryStream', {
      Tags: [
        {
          Key: 'tagKey',
          Value: 'tagValue',
        },
      ],
    });
  });

  describe('importing', () => {
    test('from name', () => {
      const deliveryStream = firehose.DeliveryStream.fromDeliveryStreamName(stack, 'DeliveryStream', 'mydeliverystream');

      expect(deliveryStream.deliveryStreamName).toBe('mydeliverystream');
      expect(stack.resolve(deliveryStream.deliveryStreamArn)).toStrictEqual({
        'Fn::Join': ['', ['arn:', stack.resolve(stack.partition), ':firehose:', stack.resolve(stack.region), ':', stack.resolve(stack.account), ':deliverystream/mydeliverystream']],
      });
      expect(deliveryStream.grantPrincipal).toBeInstanceOf(iam.UnknownPrincipal);
    });

    test('from ARN', () => {
      const deliveryStream = firehose.DeliveryStream.fromDeliveryStreamArn(stack, 'DeliveryStream', 'arn:aws:firehose:xx-west-1:111122223333:deliverystream/mydeliverystream');

      expect(deliveryStream.deliveryStreamName).toBe('mydeliverystream');
      expect(deliveryStream.deliveryStreamArn).toBe('arn:aws:firehose:xx-west-1:111122223333:deliverystream/mydeliverystream');
      expect(deliveryStream.grantPrincipal).toBeInstanceOf(iam.UnknownPrincipal);
    });

    test('from attributes (just name)', () => {
      const deliveryStream = firehose.DeliveryStream.fromDeliveryStreamAttributes(stack, 'DeliveryStream', { deliveryStreamName: 'mydeliverystream' });

      expect(deliveryStream.deliveryStreamName).toBe('mydeliverystream');
      expect(stack.resolve(deliveryStream.deliveryStreamArn)).toStrictEqual({
        'Fn::Join': ['', ['arn:', stack.resolve(stack.partition), ':firehose:', stack.resolve(stack.region), ':', stack.resolve(stack.account), ':deliverystream/mydeliverystream']],
      });
      expect(deliveryStream.grantPrincipal).toBeInstanceOf(iam.UnknownPrincipal);
    });

    test('from attributes (just ARN)', () => {
      const deliveryStream = firehose.DeliveryStream.fromDeliveryStreamAttributes(stack, 'DeliveryStream', { deliveryStreamArn: 'arn:aws:firehose:xx-west-1:111122223333:deliverystream/mydeliverystream' });

      expect(deliveryStream.deliveryStreamName).toBe('mydeliverystream');
      expect(deliveryStream.deliveryStreamArn).toBe('arn:aws:firehose:xx-west-1:111122223333:deliverystream/mydeliverystream');
      expect(deliveryStream.grantPrincipal).toBeInstanceOf(iam.UnknownPrincipal);
    });

    test('from attributes (with role)', () => {
      const role = iam.Role.fromRoleArn(stack, 'Delivery Stream Role', 'arn:aws:iam::111122223333:role/DeliveryStreamRole');
      const deliveryStream = firehose.DeliveryStream.fromDeliveryStreamAttributes(stack, 'DeliveryStream', { deliveryStreamName: 'mydeliverystream', role });

      expect(deliveryStream.deliveryStreamName).toBe('mydeliverystream');
      expect(stack.resolve(deliveryStream.deliveryStreamArn)).toStrictEqual({
        'Fn::Join': ['', ['arn:', stack.resolve(stack.partition), ':firehose:', stack.resolve(stack.region), ':', stack.resolve(stack.account), ':deliverystream/mydeliverystream']],
      });
      expect(deliveryStream.grantPrincipal).toBe(role);
    });

    test('throws when malformatted ARN', () => {
      expect(() => firehose.DeliveryStream.fromDeliveryStreamAttributes(stack, 'DeliveryStream', { deliveryStreamArn: 'arn:aws:firehose:xx-west-1:111122223333:deliverystream/' }))
        .toThrowError("No delivery stream name found in ARN: 'arn:aws:firehose:xx-west-1:111122223333:deliverystream/'");
    });

    test('throws when without name or ARN', () => {
      expect(() => firehose.DeliveryStream.fromDeliveryStreamAttributes(stack, 'DeliveryStream', {}))
        .toThrowError('Either deliveryStreamName or deliveryStreamArn must be provided in DeliveryStreamAttributes');
    });
  });
});<|MERGE_RESOLUTION|>--- conflicted
+++ resolved
@@ -1,9 +1,5 @@
 import '@aws-cdk/assert-internal/jest';
-<<<<<<< HEAD
-import { ABSENT, arrayWith, ResourcePart } from '@aws-cdk/assert-internal';
-=======
-import { ABSENT, ResourcePart, SynthUtils, anything } from '@aws-cdk/assert-internal';
->>>>>>> 2b3b2cfc
+import { ABSENT, ResourcePart, SynthUtils, anything, arrayWith } from '@aws-cdk/assert-internal';
 import * as cloudwatch from '@aws-cdk/aws-cloudwatch';
 import * as ec2 from '@aws-cdk/aws-ec2';
 import * as iam from '@aws-cdk/aws-iam';
