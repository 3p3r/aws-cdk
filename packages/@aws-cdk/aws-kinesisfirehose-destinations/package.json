--- conflicted
+++ resolved
@@ -77,15 +77,9 @@
     "cfn2ts": "0.0.0",
     "jest": "^26.6.3",
     "pkglint": "0.0.0",
-<<<<<<< HEAD
     "@aws-cdk/assert-internal": "0.0.0",
-    "@aws-cdk/aws-kms": "0.0.0",
     "@aws-cdk/aws-lambda": "0.0.0",
     "@aws-cdk/aws-lambda-nodejs": "0.0.0",
-    "@aws-cdk/aws-logs": "0.0.0"
-=======
-    "@aws-cdk/assert-internal": "0.0.0"
->>>>>>> 8dbb5ae1
   },
   "dependencies": {
     "@aws-cdk/aws-iam": "0.0.0",
