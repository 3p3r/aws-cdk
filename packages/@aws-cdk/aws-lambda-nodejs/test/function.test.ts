import '@aws-cdk/assert/jest';
import * as fs from 'fs';
import * as path from 'path';
<<<<<<< HEAD
=======
import { ABSENT } from '@aws-cdk/assert';
>>>>>>> 3cad6a36
import { Runtime } from '@aws-cdk/aws-lambda';
import { Stack } from '@aws-cdk/core';
import { NodejsFunction } from '../lib';
import { Bundling } from '../lib/bundling';

const PROJECT_ROOT = process.env.NZL_SOURCE_PACKAGE
  ? process.env.NZL_SOURCE_PACKAGE
  : path.join(__dirname, '..');

jest.mock('../lib/bundling', () => {
  return {
    Bundling: {
      parcel: jest.fn().mockReturnValue({
        bind: () => {
          return { inlineCode: 'code' };
        },
        bindToResource: () => { return; },
      }),
    },
  };
});

let stack: Stack;
beforeEach(() => {
  stack = new Stack();
  jest.clearAllMocks();
});

test('NodejsFunction with .ts handler', () => {
  // WHEN
  new NodejsFunction(stack, 'handler1', {
    projectRoot: PROJECT_ROOT,
  });

  expect(Bundling.parcel).toHaveBeenCalledWith(expect.objectContaining({
    entry: expect.stringContaining('function.test.handler1.'), // Automatically finds .ts handler file
  }));

  expect(stack).toHaveResource('AWS::Lambda::Function', {
    Handler: 'index.handler',
  });
});

test('NodejsFunction with .js handler', () => {
  // WHEN
  new NodejsFunction(stack, 'handler2', {
    projectRoot: PROJECT_ROOT,
  });

  // THEN
  expect(Bundling.parcel).toHaveBeenCalledWith(expect.objectContaining({
    entry: expect.stringContaining('function.test.handler2.js'), // Automatically finds .ts handler file
  }));
});

test('NodejsFunction with container env vars', () => {
  // WHEN
  new NodejsFunction(stack, 'handler1', {
    projectRoot: PROJECT_ROOT,
    parcelEnvironment: {
      KEY: 'VALUE',
    },
  });

  expect(Bundling.parcel).toHaveBeenCalledWith(expect.objectContaining({
    parcelEnvironment: {
      KEY: 'VALUE',
    },
  }));
});

test('throws when entry is not js/ts', () => {
  expect(() => new NodejsFunction(stack, 'Fn', {
    entry: 'handler.py',
    projectRoot: PROJECT_ROOT,
  })).toThrow(/Only JavaScript or TypeScript entry files are supported/);
});

test('accepts tsx', () => {
  const entry = path.join(__dirname, 'handler.tsx');

  fs.symlinkSync(path.join(__dirname, 'function.test.handler1.ts'), entry);

  expect(() => new NodejsFunction(stack, 'Fn', {
    entry,
  })).not.toThrow();

  fs.unlinkSync(entry);
});

test('throws when entry does not exist', () => {
  expect(() => new NodejsFunction(stack, 'Fn', {
    entry: 'notfound.ts',
    projectRoot: PROJECT_ROOT,
  })).toThrow(/Cannot find entry file at/);
});

test('throws when entry cannot be automatically found', () => {
  expect(() => new NodejsFunction(stack, 'Fn', {
    projectRoot: PROJECT_ROOT,
  })).toThrow(/Cannot find entry file./);
});

test('throws with the wrong runtime family', () => {
  expect(() => new NodejsFunction(stack, 'handler1', {
    projectRoot: PROJECT_ROOT,
    runtime: Runtime.PYTHON_3_8,
  })).toThrow(/Only `NODEJS` runtimes are supported/);
});

test('resolves entry to an absolute path', () => {
  // WHEN
  new NodejsFunction(stack, 'fn', {
    entry: 'lib/index.ts',
  });

  expect(Bundling.parcel).toHaveBeenCalledWith(expect.objectContaining({
    entry: path.resolve(__dirname, '..', 'lib', 'index.ts'),
  }));
});

test('configures connection reuse for aws sdk', () => {
  // WHEN
  new NodejsFunction(stack, 'handler1');

  expect(stack).toHaveResource('AWS::Lambda::Function', {
    Environment: {
      Variables: {
        AWS_NODEJS_CONNECTION_REUSE_ENABLED: '1',
      },
    },
  });
});

test('can opt-out of connection reuse for aws sdk', () => {
  // WHEN
  new NodejsFunction(stack, 'handler1', {
    awsSdkConnectionReuse: false,
  });

  expect(stack).toHaveResource('AWS::Lambda::Function', {
    Environment: ABSENT,
  });
});<|MERGE_RESOLUTION|>--- conflicted
+++ resolved
@@ -1,10 +1,7 @@
 import '@aws-cdk/assert/jest';
 import * as fs from 'fs';
 import * as path from 'path';
-<<<<<<< HEAD
-=======
 import { ABSENT } from '@aws-cdk/assert';
->>>>>>> 3cad6a36
 import { Runtime } from '@aws-cdk/aws-lambda';
 import { Stack } from '@aws-cdk/core';
 import { NodejsFunction } from '../lib';
