--- conflicted
+++ resolved
@@ -49,13 +49,8 @@
     "@aws-cdk/cloudformation-diff": "0.0.0"
   },
   "peerDependencies": {
-<<<<<<< HEAD
-    "@aws-cdk/core": "0.0.0",
-    "constructs": "^3.3.69",
-=======
     "aws-cdk-lib": "^0.0.0",
     "constructs": "^10.0.0",
->>>>>>> dd2d2867
     "jest": ">=26.6.3"
   },
   "repository": {
