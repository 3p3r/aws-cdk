<<<<<<< HEAD
import * as cdk from '@aws-cdk/core';
=======
import { Construct } from 'constructs';
>>>>>>> 81b62c31
import { CfnRoute } from './appmesh.generated';
import { Protocol, HttpTimeout, GrpcTimeout, TcpTimeout } from './shared-interfaces';
import { IVirtualNode } from './virtual-node';

/**
 * Properties for the Weighted Targets in the route
 */
export interface WeightedTarget {
  /**
   * The VirtualNode the route points to
   */
  readonly virtualNode: IVirtualNode;

  /**
   * The weight for the target
   *
   * @default 1
   */
  readonly weight?: number;
}

/**
 * The criterion for determining a request match for this GatewayRoute
 */
export interface HttpRouteMatch {
  /**
   * Specifies the path to match requests with.
   * This parameter must always start with /, which by itself matches all requests to the virtual service name.
   * You can also match for path-based routing of requests. For example, if your virtual service name is my-service.local
   * and you want the route to match requests to my-service.local/metrics, your prefix should be /metrics.
   */
  readonly prefixPath: string;

  /**
   * Specifies the client request headers to match on. All specified headers
   * must match for the route to match.
   *
   * @default - do not match on headers
   */
  readonly headers?: HttpHeaderMatch[];

  /**
   * The HTTP client request method to match on.
   *
   * @default - do not match on request method
   */
  readonly method?: HttpRouteMatchMethod;

  /**
   * The client request protocol to match on. Applicable only for HTTP2 routes.
   *
   * @default - do not match on HTTP2 request protocol
   */
  readonly protocol?: HttpRouteProtocol;
}

/**
 * Supported values for matching routes based on the HTTP request method
 */
export enum HttpRouteMatchMethod {
  /**
   * GET request
   */
  GET = 'GET',

  /**
   * HEAD request
   */
  HEAD = 'HEAD',

  /**
   * POST request
   */
  POST = 'POST',

  /**
   * PUT request
   */
  PUT = 'PUT',

  /**
   * DELETE request
   */
  DELETE = 'DELETE',

  /**
   * CONNECT request
   */
  CONNECT = 'CONNECT',

  /**
   * OPTIONS request
   */
  OPTIONS = 'OPTIONS',

  /**
   * TRACE request
   */
  TRACE = 'TRACE',

  /**
   * PATCH request
   */
  PATCH = 'PATCH',
}

/**
 * Supported :scheme options for HTTP2
 */
export enum HttpRouteProtocol {
  /**
   * Match HTTP requests
   */
  HTTP = 'http',

  /**
   * Match HTTPS requests
   */
  HTTPS = 'https',
}

/**
 * Configuration for `HeaderMatch`
 */
export interface HttpHeaderMatchConfig {
  /**
   * The HTTP route header.
   */
  readonly httpRouteHeader: CfnRoute.HttpRouteHeaderProperty;
}

/**
 * Used to generate header matching methods.
 */
export abstract class HttpHeaderMatch {
  /**
   * The value of the header with the given name in the request must match the
   * specified value exactly.
   *
   * @param headerName the name of the HTTP header to match against
   * @param headerValue The exact value to test against
   */
  static valueIs(headerName: string, headerValue: string): HttpHeaderMatch {
    return new HeaderMatchImpl(headerName, false, { exact: headerValue });
  }

  /**
   * The value of the header with the given name in the request must not match
   * the specified value exactly.
   *
   * @param headerName the name of the HTTP header to match against
   * @param headerValue The exact value to test against
   */
  static valueIsNot(headerName: string, headerValue: string): HttpHeaderMatch {
    return new HeaderMatchImpl(headerName, true, { exact: headerValue });
  }

  /**
   * The value of the header with the given name in the request must start with
   * the specified characters.
   *
   * @param headerName the name of the HTTP header to match against
   * @param prefix The prefix to test against
   */
  static valueStartsWith(headerName: string, prefix: string): HttpHeaderMatch {
    return new HeaderMatchImpl(headerName, false, { prefix });
  }

  /**
   * The value of the header with the given name in the request must not start
   * with the specified characters.
   *
   * @param headerName the name of the HTTP header to match against
   * @param prefix The prefix to test against
   */
  static valueDoesNotStartWith(headerName: string, prefix: string): HttpHeaderMatch {
    return new HeaderMatchImpl(headerName, true, { prefix });
  }

  /**
   * The value of the header with the given name in the request must end with
   * the specified characters.
   *
   * @param headerName the name of the HTTP header to match against
   * @param suffix The suffix to test against
   */
  static valueEndsWith(headerName: string, suffix: string): HttpHeaderMatch {
    return new HeaderMatchImpl(headerName, false, { suffix });
  }

  /**
   * The value of the header with the given name in the request must not end
   * with the specified characters.
   *
   * @param headerName the name of the HTTP header to match against
   * @param suffix The suffix to test against
   */
  static valueDoesNotEndWith(headerName: string, suffix: string): HttpHeaderMatch {
    return new HeaderMatchImpl(headerName, true, { suffix });
  }

  /**
   * The value of the header with the given name in the request must include
   * the specified characters.
   *
   * @param headerName the name of the HTTP header to match against
   * @param regex The regex to test against
   */
  static valueMatchesRegex(headerName: string, regex: string): HttpHeaderMatch {
    return new HeaderMatchImpl(headerName, false, { regex });
  }

  /**
   * The value of the header with the given name in the request must not
   * include the specified characters.
   *
   * @param headerName the name of the HTTP header to match against
   * @param regex The regex to test against
   */
  static valueDoesNotMatchRegex(headerName: string, regex: string): HttpHeaderMatch {
    return new HeaderMatchImpl(headerName, true, { regex });
  }

  /**
   * The value of the header with the given name in the request must be in a
   * range of values.
   *
   * @param headerName the name of the HTTP header to match against
   * @param start Match on values starting at and including this value
   * @param end Match on values up to but not including this value
   */
  static valuesIsInRange(headerName: string, start: number, end: number): HttpHeaderMatch {
    return new HeaderMatchImpl(headerName, false, {
      range: {
        start,
        end,
      },
    });
  }

  /**
   * The value of the header with the given name in the request must not be in
   * a range of values.
   *
   * @param headerName the name of the HTTP header to match against
   * @param start Match on values starting at and including this value
   * @param end Match on values up to but not including this value
   */
  static valuesIsNotInRange(headerName: string, start: number, end: number): HttpHeaderMatch {
    return new HeaderMatchImpl(headerName, true, {
      range: {
        start,
        end,
      },
    });
  }

  /**
   * Returns the header match configuration.
   */
  abstract bind(scope: Construct): HttpHeaderMatchConfig;
}

class HeaderMatchImpl extends HttpHeaderMatch {
  constructor(
    private readonly headerName: string,
    private readonly invert: boolean,
    private readonly matchProperty: CfnRoute.HeaderMatchMethodProperty,
  ) {
    super();
  }

  bind(_scope: Construct): HttpHeaderMatchConfig {
    return {
      httpRouteHeader: {
        name: this.headerName,
        invert: this.invert,
        match: this.matchProperty,
      },
    };
  }
}

/**
 * The criterion for determining a request match for this GatewayRoute
 */
export interface GrpcRouteMatch {
  /**
   * The fully qualified domain name for the service to match from the request
   */
  readonly serviceName: string;
}

/**
 * Base options for all route specs.
 */
export interface RouteSpecOptionsBase {
  /**
   * The priority for the route. Routes are matched based on the specified
   * value, where 0 is the highest priority.
   *
   * @default - no particular priority
   */
  readonly priority?: number;
}

/**
 * Properties specific for HTTP Based Routes
 */
export interface HttpRouteSpecOptions extends RouteSpecOptionsBase {
  /**
   * The criterion for determining a request match for this Route
   *
   * @default - matches on '/'
   */
  readonly match?: HttpRouteMatch;

  /**
   * List of targets that traffic is routed to when a request matches the route
   */
  readonly weightedTargets: WeightedTarget[];

  /**
   * An object that represents a http timeout
   *
   * @default - None
   */
  readonly timeout?: HttpTimeout;

  /**
   * The retry policy
   *
   * @default - no retry policy
   */
  readonly retryPolicy?: HttpRetryPolicy;
}

/**
 * HTTP retry policy
 */
export interface HttpRetryPolicy {
  /**
   * Specify HTTP events on which to retry. You must specify at least one value
   * for at least one types of retry events.
   *
   * @default - no retries for http events
   */
  readonly httpRetryEvents?: HttpRetryEvent[];

  /**
   * The maximum number of retry attempts
   */
  readonly retryAttempts: number;

  /**
   * The timeout for each retry attempt
   */
  readonly retryTimeout: cdk.Duration;

  /**
   * TCP events on which to retry. The event occurs before any processing of a
   * request has started and is encountered when the upstream is temporarily or
   * permanently unavailable. You must specify at least one value for at least
   * one types of retry events.
   *
   * @default - no retries for tcp events
   */
  readonly tcpRetryEvents?: TcpRetryEvent[];
}

/**
 * HTTP events on which to retry.
 */
export enum HttpRetryEvent {
  /**
   * HTTP status codes 500, 501, 502, 503, 504, 505, 506, 507, 508, 510, and 511
   */
  SERVER_ERROR = 'server-error',

  /**
   * HTTP status codes 502, 503, and 504
   */
  GATEWAY_ERROR = 'gateway-error',

  /**
   * HTTP status code 409
   */
  CLIENT_ERROR = 'client-error',

  /**
   * Retry on refused stream
   */
  STREAM_ERROR = 'stream-error',
}

/**
 * TCP events on which you may retry
 */
export enum TcpRetryEvent {
  /**
   * A connection error
   */
  CONNECTION_ERROR = 'connection-error',
}

/**
 * Properties specific for a TCP Based Routes
 */
export interface TcpRouteSpecOptions extends RouteSpecOptionsBase {
  /**
   * List of targets that traffic is routed to when a request matches the route
   */
  readonly weightedTargets: WeightedTarget[];

  /**
   * An object that represents a tcp timeout
   *
   * @default - None
   */
  readonly timeout?: TcpTimeout;
}

/**
 * Properties specific for a GRPC Based Routes
 */
export interface GrpcRouteSpecOptions extends RouteSpecOptionsBase {
  /**
   * The criterion for determining a request match for this Route
   */
  readonly match: GrpcRouteMatch;

  /**
   * An object that represents a grpc timeout
   *
   * @default - None
   */
  readonly timeout?: GrpcTimeout;

  /**
   * List of targets that traffic is routed to when a request matches the route
   */
  readonly weightedTargets: WeightedTarget[];

  /**
   * The retry policy
   *
   * @default - no retry policy
   */
  readonly retryPolicy?: GrpcRetryPolicy;
}

/** gRPC retry policy */
export interface GrpcRetryPolicy extends HttpRetryPolicy {
  /**
   * gRPC events on which to retry. You must specify at least one value
   * for at least one types of retry events.
   *
   * @default - no retries for gRPC events
   */
  readonly grpcRetryEvents?: GrpcRetryEvent[];
}

/**
 * gRPC events
 */
export enum GrpcRetryEvent {
  /**
   * Request was cancelled
   *
   * @see https://grpc.github.io/grpc/core/md_doc_statuscodes.html
   */
  CANCELLED = 'cancelled',

  /**
   * The deadline was exceeded
   *
   * @see https://grpc.github.io/grpc/core/md_doc_statuscodes.html
   */
  DEADLINE_EXCEEDED = 'deadline-exceeded',

  /**
   * Internal error
   *
   * @see https://grpc.github.io/grpc/core/md_doc_statuscodes.html
   */
  INTERNAL_ERROR = 'internal',

  /**
   * A resource was exhausted
   *
   * @see https://grpc.github.io/grpc/core/md_doc_statuscodes.html
   */
  RESOURCE_EXHAUSTED = 'resource-exhausted',

  /**
   * The service is unavailable
   *
   * @see https://grpc.github.io/grpc/core/md_doc_statuscodes.html
   */
  UNAVAILABLE = 'unavailable',
}

/**
 * All Properties for GatewayRoute Specs
 */
export interface RouteSpecConfig {
  /**
   * The spec for an http route
   *
   * @default - no http spec
   */
  readonly httpRouteSpec?: CfnRoute.HttpRouteProperty;

  /**
   * The spec for an http2 route
   *
   * @default - no http2 spec
   */
  readonly http2RouteSpec?: CfnRoute.HttpRouteProperty;

  /**
   * The spec for a grpc route
   *
   * @default - no grpc spec
   */
  readonly grpcRouteSpec?: CfnRoute.GrpcRouteProperty;

  /**
   * The spec for a tcp route
   *
   * @default - no tcp spec
   */
  readonly tcpRouteSpec?: CfnRoute.TcpRouteProperty;

  /**
   * The priority for the route. Routes are matched based on the specified
   * value, where 0 is the highest priority.
   *
   * @default - no particular priority
   */
  readonly priority?: number;
}

/**
 * Used to generate specs with different protocols for a RouteSpec
 */
export abstract class RouteSpec {
  /**
   * Creates an HTTP Based RouteSpec
   */
  public static http(options: HttpRouteSpecOptions): RouteSpec {
    return new HttpRouteSpec(options, Protocol.HTTP);
  }

  /**
   * Creates an HTTP2 Based RouteSpec
   *
   */
  public static http2(options: HttpRouteSpecOptions): RouteSpec {
    return new HttpRouteSpec(options, Protocol.HTTP2);
  }

  /**
   * Creates a TCP Based RouteSpec
   */
  public static tcp(options: TcpRouteSpecOptions): RouteSpec {
    return new TcpRouteSpec(options);
  }

  /**
   * Creates a GRPC Based RouteSpec
   */
  public static grpc(options: GrpcRouteSpecOptions): RouteSpec {
    return new GrpcRouteSpec(options);
  }

  /**
   * Called when the GatewayRouteSpec type is initialized. Can be used to enforce
   * mutual exclusivity with future properties
   */
  public abstract bind(scope: Construct): RouteSpecConfig;
}

class HttpRouteSpec extends RouteSpec {
  public readonly priority?: number;
  public readonly protocol: Protocol;
  public readonly match?: HttpRouteMatch;
  public readonly timeout?: HttpTimeout;

  public readonly weightedTargets: WeightedTarget[];

  /**
   * The retry policy
   */
  public readonly retryPolicy?: HttpRetryPolicy;

  constructor(props: HttpRouteSpecOptions, protocol: Protocol) {
    super();
    this.protocol = protocol;
    this.match = props.match;
    this.weightedTargets = props.weightedTargets;
    this.timeout = props.timeout;
    this.priority = props.priority;

    if (props.retryPolicy) {
      const httpRetryEvents = props.retryPolicy.httpRetryEvents ?? [];
      const tcpRetryEvents = props.retryPolicy.tcpRetryEvents ?? [];

      if (httpRetryEvents.length + tcpRetryEvents.length === 0) {
        throw new Error('You must specify one value for at least one of `httpRetryEvents` or `tcpRetryEvents`');
      }

      this.retryPolicy = {
        ...props.retryPolicy,
        httpRetryEvents: httpRetryEvents.length > 0 ? httpRetryEvents : undefined,
        tcpRetryEvents: tcpRetryEvents.length > 0 ? tcpRetryEvents : undefined,
      };
    }
  }

  public bind(scope: Construct): RouteSpecConfig {
    const prefixPath = this.match ? this.match.prefixPath : '/';
    if (prefixPath[0] != '/') {
      throw new Error(`Prefix Path must start with \'/\', got: ${prefixPath}`);
    }

    const httpConfig: CfnRoute.HttpRouteProperty = {
      action: {
        weightedTargets: renderWeightedTargets(this.weightedTargets),
      },
      match: {
        prefix: prefixPath,
        headers: this.match?.headers?.map(header => header.bind(scope).httpRouteHeader),
        method: this.match?.method,
        scheme: this.match?.protocol,
      },
      timeout: renderTimeout(this.timeout),
      retryPolicy: this.retryPolicy ? renderHttpRetryPolicy(this.retryPolicy) : undefined,
    };
    return {
      priority: this.priority,
      httpRouteSpec: this.protocol === Protocol.HTTP ? httpConfig : undefined,
      http2RouteSpec: this.protocol === Protocol.HTTP2 ? httpConfig : undefined,
    };
  }
}

class TcpRouteSpec extends RouteSpec {
  /**
   * The priority for the route.
   */
  public readonly priority?: number;

  /*
   * List of targets that traffic is routed to when a request matches the route
   */
  public readonly weightedTargets: WeightedTarget[];

  /**
   * The criteria for determining a timeout configuration
   */
  public readonly timeout?: TcpTimeout;

  constructor(props: TcpRouteSpecOptions) {
    super();
    this.weightedTargets = props.weightedTargets;
    this.timeout = props.timeout;
    this.priority = props.priority;
  }

  public bind(_scope: Construct): RouteSpecConfig {
    return {
      priority: this.priority,
      tcpRouteSpec: {
        action: {
          weightedTargets: renderWeightedTargets(this.weightedTargets),
        },
        timeout: renderTimeout(this.timeout),
      },
    };
  }
}

class GrpcRouteSpec extends RouteSpec {
  /**
   * The priority for the route.
   */
  public readonly priority?: number;

  public readonly weightedTargets: WeightedTarget[];
  public readonly match: GrpcRouteMatch;
  public readonly timeout?: GrpcTimeout;

  /**
   * The retry policy.
   */
  public readonly retryPolicy?: GrpcRetryPolicy;

  constructor(props: GrpcRouteSpecOptions) {
    super();
    this.weightedTargets = props.weightedTargets;
    this.match = props.match;
    this.timeout = props.timeout;
    this.priority = props.priority;

    if (props.retryPolicy) {
      const grpcRetryEvents = props.retryPolicy.grpcRetryEvents ?? [];
      const httpRetryEvents = props.retryPolicy.httpRetryEvents ?? [];
      const tcpRetryEvents = props.retryPolicy.tcpRetryEvents ?? [];

      if (grpcRetryEvents.length + httpRetryEvents.length + tcpRetryEvents.length === 0) {
        throw new Error('You must specify one value for at least one of `grpcRetryEvents`, `httpRetryEvents` or `tcpRetryEvents`');
      }

      this.retryPolicy = {
        ...props.retryPolicy,
        grpcRetryEvents: grpcRetryEvents.length > 0 ? grpcRetryEvents : undefined,
        httpRetryEvents: httpRetryEvents.length > 0 ? httpRetryEvents : undefined,
        tcpRetryEvents: tcpRetryEvents.length > 0 ? tcpRetryEvents : undefined,
      };
    }
  }

  public bind(_scope: Construct): RouteSpecConfig {
    return {
      priority: this.priority,
      grpcRouteSpec: {
        action: {
          weightedTargets: renderWeightedTargets(this.weightedTargets),
        },
        match: {
          serviceName: this.match.serviceName,
        },
        timeout: renderTimeout(this.timeout),
        retryPolicy: this.retryPolicy ? renderGrpcRetryPolicy(this.retryPolicy) : undefined,
      },
    };
  }
}

/**
* Utility method to add weighted route targets to an existing route
*/
function renderWeightedTargets(weightedTargets: WeightedTarget[]): CfnRoute.WeightedTargetProperty[] {
  const renderedTargets: CfnRoute.WeightedTargetProperty[] = [];
  for (const t of weightedTargets) {
    renderedTargets.push({
      virtualNode: t.virtualNode.virtualNodeName,
      weight: t.weight || 1,
    });
  }
  return renderedTargets;
}

/**
 * Utility method to construct a route timeout object
 */
function renderTimeout(timeout?: HttpTimeout): CfnRoute.HttpTimeoutProperty | undefined {
  return timeout
    ? {
      idle: timeout?.idle !== undefined
        ? {
          unit: 'ms',
          value: timeout?.idle.toMilliseconds(),
        }
        : undefined,
      perRequest: timeout?.perRequest !== undefined
        ? {
          unit: 'ms',
          value: timeout?.perRequest.toMilliseconds(),
        }
        : undefined,
    }
    : undefined;
}

function renderHttpRetryPolicy(retryPolicy: HttpRetryPolicy): CfnRoute.HttpRetryPolicyProperty {
  return {
    maxRetries: retryPolicy.retryAttempts,
    perRetryTimeout: {
      unit: 'ms',
      value: retryPolicy.retryTimeout.toMilliseconds(),
    },
    httpRetryEvents: retryPolicy.httpRetryEvents,
    tcpRetryEvents: retryPolicy.tcpRetryEvents,
  };
}

function renderGrpcRetryPolicy(retryPolicy: GrpcRetryPolicy): CfnRoute.GrpcRetryPolicyProperty {
  return {
    ...renderHttpRetryPolicy(retryPolicy),
    grpcRetryEvents: retryPolicy.grpcRetryEvents,
  };
}<|MERGE_RESOLUTION|>--- conflicted
+++ resolved
@@ -1,8 +1,5 @@
-<<<<<<< HEAD
-import * as cdk from '@aws-cdk/core';
-=======
+import { Duration } from '@aws-cdk/core';
 import { Construct } from 'constructs';
->>>>>>> 81b62c31
 import { CfnRoute } from './appmesh.generated';
 import { Protocol, HttpTimeout, GrpcTimeout, TcpTimeout } from './shared-interfaces';
 import { IVirtualNode } from './virtual-node';
@@ -360,7 +357,7 @@
   /**
    * The timeout for each retry attempt
    */
-  readonly retryTimeout: cdk.Duration;
+  readonly retryTimeout: Duration;
 
   /**
    * TCP events on which to retry. The event occurs before any processing of a
