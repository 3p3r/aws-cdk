--- conflicted
+++ resolved
@@ -31,7 +31,7 @@
 
 ## Starting a Neptune Database
 
-To set up a Neptune database, define a `DatabaseCluster`. You must always launch a database in a VPC. 
+To set up a Neptune database, define a `DatabaseCluster`. You must always launch a database in a VPC.
 
 ```ts
 const cluster = new neptune.DatabaseCluster(this, 'Database', {
@@ -58,7 +58,6 @@
 const writeAddress = cluster.clusterEndpoint.socketAddress;   // "HOSTNAME:PORT"
 ```
 
-<<<<<<< HEAD
 ## IAM Authentication
 
 You can also authenticate to a database cluster using AWS Identity and Access Management (IAM) database authentication;
@@ -77,8 +76,6 @@
 instance.grantConnect(role); // Grant the role connection access to the DB.
 ```
 
-=======
->>>>>>> 94c1750a
 ## Customizing parameters
 
 Neptune allows configuring database behavior by supplying custom parameter groups.  For more details, refer to the
