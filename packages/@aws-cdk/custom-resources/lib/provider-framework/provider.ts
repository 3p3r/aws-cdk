--- conflicted
+++ resolved
@@ -8,16 +8,10 @@
 import { calculateRetryPolicy } from './util';
 import { WaiterStateMachine } from './waiter-state-machine';
 
-<<<<<<< HEAD
 // keep this import separate from other imports to reduce chance for merge conflicts with v2-main
 // eslint-disable-next-line no-duplicate-imports, import/order
 import { CustomResourceProviderConfig, ICustomResourceProvider } from '@aws-cdk/aws-cloudformation';
-// keep this import separate from other imports to reduce chance for merge conflicts with v2-main",
-// eslint-disable-next-line
-import { Construct as CoreConstruct } from '@aws-cdk/core';
-
-=======
->>>>>>> da494593
+
 const RUNTIME_HANDLER_PATH = path.join(__dirname, 'runtime');
 const FRAMEWORK_HANDLER_TIMEOUT = Duration.minutes(15); // keep it simple for now
 
@@ -113,11 +107,7 @@
 /**
  * Defines an AWS CloudFormation custom resource provider.
  */
-<<<<<<< HEAD
-export class Provider extends CoreConstruct implements ICustomResourceProvider {
-=======
-export class Provider extends Construct implements cfn.ICustomResourceProvider {
->>>>>>> da494593
+export class Provider extends Construct implements ICustomResourceProvider {
 
   /**
    * The user-defined AWS Lambda function which is invoked for all resource
@@ -187,11 +177,7 @@
    * Called by `CustomResource` which uses this provider.
    * @deprecated use `provider.serviceToken` instead
    */
-<<<<<<< HEAD
-  public bind(_scope: CoreConstruct): CustomResourceProviderConfig {
-=======
-  public bind(_: Construct): cfn.CustomResourceProviderConfig {
->>>>>>> da494593
+  public bind(_scope: Construct): CustomResourceProviderConfig {
     return {
       serviceToken: this.entrypoint.functionArn,
     };
